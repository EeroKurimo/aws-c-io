/*
 * Copyright 2010-2018 Amazon.com, Inc. or its affiliates. All Rights Reserved.
 *
 * Licensed under the Apache License, Version 2.0 (the "License").
 * You may not use this file except in compliance with the License.
 * A copy of the License is located at
 *
 *  http://aws.amazon.com/apache2.0
 *
 * or in the "license" file accompanying this file. This file is distributed
 * on an "AS IS" BASIS, WITHOUT WARRANTIES OR CONDITIONS OF ANY KIND, either
 * express or implied. See the License for the specific language governing
 * permissions and limitations under the License.
 */

#include <aws/io/channel.h>

#include <aws/common/atomics.h>
#include <aws/common/clock.h>
#include <aws/common/mutex.h>

#include <aws/io/event_loop.h>
#include <aws/io/logging.h>
#include <aws/io/message_pool.h>
#include <aws/io/statistics.h>

#if _MSC_VER
#    pragma warning(disable : 4204) /* non-constant aggregate initializer */
#endif

static size_t s_message_pool_key = 0; /* Address of variable serves as key in hash table */

enum {
    KB_16 = 16 * 1024,
};

size_t g_aws_channel_max_fragment_size = KB_16;

#define INITIAL_STATISTIC_LIST_SIZE 5

enum aws_channel_state {
    AWS_CHANNEL_SETTING_UP,
    AWS_CHANNEL_ACTIVE,
    AWS_CHANNEL_SHUTTING_DOWN,
    AWS_CHANNEL_SHUT_DOWN,
};

struct aws_shutdown_notification_task {
    struct aws_task task;
    int error_code;
    struct aws_channel_slot *slot;
    bool shutdown_immediately;
};

struct shutdown_task {
    struct aws_channel_task task;
    struct aws_channel *channel;
    int error_code;
    bool shutdown_immediately;
};

struct aws_channel {
    struct aws_allocator *alloc;
    struct aws_event_loop *loop;
    struct aws_channel_slot *first;
    struct aws_message_pool *msg_pool;
    enum aws_channel_state channel_state;
    struct aws_shutdown_notification_task shutdown_notify_task;
    aws_channel_on_shutdown_completed_fn *on_shutdown_completed;
    void *shutdown_user_data;
    struct aws_atomic_var refcount;
    struct aws_task deletion_task;

    struct aws_task statistics_task;
    struct aws_crt_statistics_handler *statistics_handler;
    uint64_t statistics_interval_start_time_ms;
    struct aws_array_list statistic_list;

    struct {
        struct aws_linked_list list;
    } channel_thread_tasks;
    struct {
        struct aws_mutex lock;
        struct aws_linked_list list;
        struct aws_task scheduling_task;
        struct shutdown_task shutdown_task;
        bool is_channel_shut_down;
    } cross_thread_tasks;
};

struct channel_setup_args {
    struct aws_allocator *alloc;
    struct aws_channel *channel;
    aws_channel_on_setup_completed_fn *on_setup_completed;
    void *user_data;
    struct aws_task task;
};

static void s_on_msg_pool_removed(struct aws_event_loop_local_object *object) {
    struct aws_message_pool *msg_pool = object->object;
    AWS_LOGF_TRACE(
        AWS_LS_IO_CHANNEL,
        "static: message pool %p has been purged "
        "from the event-loop: likely because of shutdown",
        (void *)msg_pool);
    struct aws_allocator *alloc = msg_pool->alloc;
    aws_message_pool_clean_up(msg_pool);
    aws_mem_release(alloc, msg_pool);
    aws_mem_release(alloc, object);
}

static void s_on_channel_setup_complete(struct aws_task *task, void *arg, enum aws_task_status task_status) {

    (void)task;
    struct channel_setup_args *setup_args = arg;
    struct aws_message_pool *message_pool = NULL;
    struct aws_event_loop_local_object *local_object = NULL;

    AWS_LOGF_DEBUG(AWS_LS_IO_CHANNEL, "id=%p: setup complete, notifying caller.", (void *)setup_args->channel);
    if (task_status == AWS_TASK_STATUS_RUN_READY) {
        struct aws_event_loop_local_object stack_obj;
        AWS_ZERO_STRUCT(stack_obj);
        local_object = &stack_obj;

        if (aws_event_loop_fetch_local_object(setup_args->channel->loop, &s_message_pool_key, local_object)) {

            local_object = aws_mem_calloc(setup_args->alloc, 1, sizeof(struct aws_event_loop_local_object));
            if (!local_object) {
                goto cleanup_setup_args;
            }

            message_pool = aws_mem_acquire(setup_args->alloc, sizeof(struct aws_message_pool));
            if (!message_pool) {
                goto cleanup_local_obj;
            }

            AWS_LOGF_DEBUG(
                AWS_LS_IO_CHANNEL,
                "id=%p: no message pool is currently stored in the event-loop "
                "local storage, adding %p with max message size %llu, "
                "message count 4, with 4 small blocks of 128 bytes.",
                (void *)setup_args->channel,
                (void *)message_pool,
                (unsigned long long)g_aws_channel_max_fragment_size);

            struct aws_message_pool_creation_args creation_args = {
                .application_data_msg_data_size = g_aws_channel_max_fragment_size,
                .application_data_msg_count = 4,
                .small_block_msg_count = 4,
                .small_block_msg_data_size = 128,
            };

            if (aws_message_pool_init(message_pool, setup_args->alloc, &creation_args)) {
                goto cleanup_msg_pool_mem;
            }

            local_object->key = &s_message_pool_key;
            local_object->object = message_pool;
            local_object->on_object_removed = s_on_msg_pool_removed;

            if (aws_event_loop_put_local_object(setup_args->channel->loop, local_object)) {
                goto cleanup_msg_pool;
            }
        } else {
            message_pool = local_object->object;
            AWS_LOGF_DEBUG(
                AWS_LS_IO_CHANNEL,
                "id=%p: message pool %p found in event-loop local storage: using it.",
                (void *)setup_args->channel,
                (void *)message_pool)
        }

        setup_args->channel->msg_pool = message_pool;
        setup_args->channel->channel_state = AWS_CHANNEL_ACTIVE;
        setup_args->on_setup_completed(setup_args->channel, AWS_OP_SUCCESS, setup_args->user_data);
        aws_channel_release_hold(setup_args->channel);
        aws_mem_release(setup_args->alloc, setup_args);
        return;
    }

    goto cleanup_setup_args;

cleanup_msg_pool:
    aws_message_pool_clean_up(message_pool);

cleanup_msg_pool_mem:
    aws_mem_release(setup_args->alloc, message_pool);

cleanup_local_obj:
    aws_mem_release(setup_args->alloc, local_object);

cleanup_setup_args:
    setup_args->on_setup_completed(setup_args->channel, AWS_OP_ERR, setup_args->user_data);
    aws_channel_release_hold(setup_args->channel);
    aws_mem_release(setup_args->alloc, setup_args);
}

static void s_schedule_cross_thread_tasks(struct aws_task *task, void *arg, enum aws_task_status status);

static void s_destroy_partially_constructed_channel(struct aws_channel *channel) {
    if (channel == NULL) {
        return;
    }

    aws_array_list_clean_up(&channel->statistic_list);

    aws_mem_release(channel->alloc, channel);
}

struct aws_channel *aws_channel_new(
    struct aws_allocator *alloc,
    struct aws_event_loop *event_loop,
    struct aws_channel_creation_callbacks *callbacks) {

    struct aws_channel *channel = aws_mem_calloc(alloc, 1, sizeof(struct aws_channel));
    if (!channel) {
        return NULL;
    }

    AWS_LOGF_DEBUG(AWS_LS_IO_CHANNEL, "id=%p: Beginning creation and setup of new channel.", (void *)channel);
    channel->alloc = alloc;
    channel->loop = event_loop;
    channel->on_shutdown_completed = callbacks->on_shutdown_completed;
    channel->shutdown_user_data = callbacks->shutdown_user_data;

    if (aws_array_list_init_dynamic(
            &channel->statistic_list, alloc, INITIAL_STATISTIC_LIST_SIZE, sizeof(struct aws_crt_statistics_base *))) {
        goto on_error;
    }

    /* Start refcount at 2:
     * 1 for self-reference, released from aws_channel_destroy()
     * 1 for the setup task, released when task executes */
    aws_atomic_init_int(&channel->refcount, 2);

    struct channel_setup_args *setup_args = aws_mem_calloc(alloc, 1, sizeof(struct channel_setup_args));
    if (!setup_args) {
        goto on_error;
    }

    channel->channel_state = AWS_CHANNEL_SETTING_UP;
    aws_linked_list_init(&channel->channel_thread_tasks.list);
    aws_linked_list_init(&channel->cross_thread_tasks.list);
    channel->cross_thread_tasks.lock = (struct aws_mutex)AWS_MUTEX_INIT;
    aws_task_init(
        &channel->cross_thread_tasks.scheduling_task,
        s_schedule_cross_thread_tasks,
        channel,
        "schedule_cross_thread_tasks");

    setup_args->alloc = alloc;
    setup_args->channel = channel;
    setup_args->on_setup_completed = callbacks->on_setup_completed;
    setup_args->user_data = callbacks->setup_user_data;

    aws_task_init(&setup_args->task, s_on_channel_setup_complete, setup_args, "on_channel_setup_complete");
    aws_event_loop_schedule_task_now(event_loop, &setup_args->task);

    return channel;

on_error:

    s_destroy_partially_constructed_channel(channel);

    return NULL;
}

static void s_cleanup_slot(struct aws_channel_slot *slot) {
    if (slot) {
        if (slot->handler) {
            aws_channel_handler_destroy(slot->handler);
        }
        aws_mem_release(slot->alloc, slot);
    }
}

void aws_channel_destroy(struct aws_channel *channel) {
    AWS_LOGF_DEBUG(AWS_LS_IO_CHANNEL, "id=%p: destroying channel.", (void *)channel);

    aws_channel_release_hold(channel);
}

static void s_final_channel_deletion_task(struct aws_task *task, void *arg, enum aws_task_status status) {
    (void)task;
    (void)status;
    struct aws_channel *channel = arg;

    struct aws_channel_slot *current = channel->first;

    if (!current || !current->handler) {
        /* Allow channels with no valid slots to skip shutdown process */
        channel->channel_state = AWS_CHANNEL_SHUT_DOWN;
    }

    AWS_ASSERT(channel->channel_state == AWS_CHANNEL_SHUT_DOWN);

    while (current) {
        struct aws_channel_slot *tmp = current->adj_right;
        s_cleanup_slot(current);
        current = tmp;
    }

    aws_array_list_clean_up(&channel->statistic_list);

    aws_channel_set_statistics_handler(channel, NULL);

    aws_mem_release(channel->alloc, channel);
}

void aws_channel_acquire_hold(struct aws_channel *channel) {
    size_t prev_refcount = aws_atomic_fetch_add(&channel->refcount, 1);
    AWS_ASSERT(prev_refcount != 0);
    (void)prev_refcount;
}

void aws_channel_release_hold(struct aws_channel *channel) {
    size_t prev_refcount = aws_atomic_fetch_sub(&channel->refcount, 1);
    AWS_ASSERT(prev_refcount != 0);

    if (prev_refcount == 1) {
        /* Refcount is now 0, finish cleaning up channel memory. */
        if (aws_channel_thread_is_callers_thread(channel)) {
            s_final_channel_deletion_task(NULL, channel, AWS_TASK_STATUS_RUN_READY);
        } else {
            aws_task_init(&channel->deletion_task, s_final_channel_deletion_task, channel, "final_channel_deletion");
            aws_event_loop_schedule_task_now(channel->loop, &channel->deletion_task);
        }
    }
}

struct channel_shutdown_task_args {
    struct aws_channel *channel;
    struct aws_allocator *alloc;
    int error_code;
    struct aws_task task;
};

static int s_channel_shutdown(struct aws_channel *channel, int error_code, bool shutdown_immediately);

static void s_on_shutdown_completion_task(struct aws_task *task, void *arg, enum aws_task_status status);

static void s_shutdown_task(struct aws_channel_task *task, void *arg, enum aws_task_status status) {

    (void)task;
    (void)status;
    struct shutdown_task *shutdown_task = arg;
    struct aws_channel *channel = shutdown_task->channel;
    int error_code = shutdown_task->error_code;
    bool shutdown_immediately = shutdown_task->shutdown_immediately;
    if (channel->channel_state < AWS_CHANNEL_SHUTTING_DOWN) {
        AWS_LOGF_DEBUG(AWS_LS_IO_CHANNEL, "id=%p: beginning shutdown process", (void *)channel);

        struct aws_channel_slot *slot = channel->first;
        channel->channel_state = AWS_CHANNEL_SHUTTING_DOWN;

        if (slot) {
            AWS_LOGF_TRACE(
                AWS_LS_IO_CHANNEL,
                "id=%p: shutting down slot %p (the first one) in the read direction",
                (void *)channel,
                (void *)slot);

            aws_channel_slot_shutdown(slot, AWS_CHANNEL_DIR_READ, error_code, shutdown_immediately);
            return;
        }

        channel->channel_state = AWS_CHANNEL_SHUT_DOWN;
        AWS_LOGF_TRACE(AWS_LS_IO_CHANNEL, "id=%p: shutdown completed", (void *)channel);

        aws_mutex_lock(&channel->cross_thread_tasks.lock);
        channel->cross_thread_tasks.is_channel_shut_down = true;
        aws_mutex_unlock(&channel->cross_thread_tasks.lock);

        if (channel->on_shutdown_completed) {
            channel->shutdown_notify_task.task.fn = s_on_shutdown_completion_task;
            channel->shutdown_notify_task.task.arg = channel;
            channel->shutdown_notify_task.error_code = error_code;
            aws_event_loop_schedule_task_now(channel->loop, &channel->shutdown_notify_task.task);
        }
    }
}

static int s_channel_shutdown(struct aws_channel *channel, int error_code, bool shutdown_immediately) {
    bool need_to_schedule = true;
    aws_mutex_lock(&channel->cross_thread_tasks.lock);
    if (channel->cross_thread_tasks.shutdown_task.task.task_fn) {
        need_to_schedule = false;
        AWS_LOGF_DEBUG(
            AWS_LS_IO_CHANNEL, "id=%p: Channel shutdown is already pending, not scheduling another.", (void *)channel);

    } else {
        aws_channel_task_init(
            &channel->cross_thread_tasks.shutdown_task.task,
            s_shutdown_task,
            &channel->cross_thread_tasks.shutdown_task,
            "channel_shutdown");
        channel->cross_thread_tasks.shutdown_task.shutdown_immediately = shutdown_immediately;
        channel->cross_thread_tasks.shutdown_task.channel = channel;
        channel->cross_thread_tasks.shutdown_task.error_code = error_code;
    }

    aws_mutex_unlock(&channel->cross_thread_tasks.lock);

    if (need_to_schedule) {
        AWS_LOGF_TRACE(AWS_LS_IO_CHANNEL, "id=%p: channel shutdown task is scheduled", (void *)channel);
        aws_channel_schedule_task_now(channel, &channel->cross_thread_tasks.shutdown_task.task);
    }

    return AWS_OP_SUCCESS;
}

int aws_channel_shutdown(struct aws_channel *channel, int error_code) {
    return s_channel_shutdown(channel, error_code, false);
}

struct aws_io_message *aws_channel_acquire_message_from_pool(
    struct aws_channel *channel,
    enum aws_io_message_type message_type,
    size_t size_hint) {

    struct aws_io_message *message = aws_message_pool_acquire(channel->msg_pool, message_type, size_hint);

    if (AWS_LIKELY(message)) {
        message->owning_channel = channel;
        AWS_LOGF_TRACE(
            AWS_LS_IO_CHANNEL,
            "id=%p: acquired message %p of length %llu from pool %p. Requested size was %llu",
            (void *)channel,
            (void *)message,
            (unsigned long long)message->message_data.len,
            (void *)channel->msg_pool,
            (unsigned long long)size_hint);
    }

    return message;
}

struct aws_channel_slot *aws_channel_slot_new(struct aws_channel *channel) {
    struct aws_channel_slot *new_slot = aws_mem_calloc(channel->alloc, 1, sizeof(struct aws_channel_slot));
    if (!new_slot) {
        return NULL;
    }

    AWS_LOGF_TRACE(AWS_LS_IO_CHANNEL, "id=%p: creating new slot %p.", (void *)channel, (void *)new_slot);
    new_slot->alloc = channel->alloc;
    new_slot->adj_right = NULL;
    new_slot->adj_left = NULL;
    new_slot->handler = NULL;
    new_slot->channel = channel;
    new_slot->window_size = 0;
    new_slot->upstream_message_overhead = 0;

    if (!channel->first) {
        channel->first = new_slot;
    }

    return new_slot;
}

int aws_channel_current_clock_time(struct aws_channel *channel, uint64_t *time_nanos) {
    return aws_event_loop_current_clock_time(channel->loop, time_nanos);
}

int aws_channel_fetch_local_object(
    struct aws_channel *channel,
    const void *key,
    struct aws_event_loop_local_object *obj) {

    return aws_event_loop_fetch_local_object(channel->loop, (void *)key, obj);
}
int aws_channel_put_local_object(
    struct aws_channel *channel,
    const void *key,
    const struct aws_event_loop_local_object *obj) {

    (void)key;
    return aws_event_loop_put_local_object(channel->loop, (struct aws_event_loop_local_object *)obj);
}

int aws_channel_remove_local_object(
    struct aws_channel *channel,
    const void *key,
    struct aws_event_loop_local_object *removed_obj) {

    return aws_event_loop_remove_local_object(channel->loop, (void *)key, removed_obj);
}

static void s_channel_task_run(struct aws_task *task, void *arg, enum aws_task_status status) {
    struct aws_channel_task *channel_task = AWS_CONTAINER_OF(task, struct aws_channel_task, wrapper_task);
    struct aws_channel *channel = arg;

    /* Any task that runs after shutdown completes is considered canceled */
    if (channel->channel_state == AWS_CHANNEL_SHUT_DOWN) {
        status = AWS_TASK_STATUS_CANCELED;
    }

    aws_linked_list_remove(&channel_task->node);
    channel_task->task_fn(channel_task, channel_task->arg, status);
}

static void s_schedule_cross_thread_tasks(struct aws_task *task, void *arg, enum aws_task_status status) {
    (void)task;
    struct aws_channel *channel = arg;

    struct aws_linked_list cross_thread_task_list;
    aws_linked_list_init(&cross_thread_task_list);

    /* Grab contents of cross-thread task list while we have the lock */
    aws_mutex_lock(&channel->cross_thread_tasks.lock);
    aws_linked_list_swap_contents(&channel->cross_thread_tasks.list, &cross_thread_task_list);
    aws_mutex_unlock(&channel->cross_thread_tasks.lock);

    /* If the channel has shut down since the cross-thread tasks were scheduled, run tasks immediately as canceled */
    if (channel->channel_state == AWS_CHANNEL_SHUT_DOWN) {
        status = AWS_TASK_STATUS_CANCELED;
    }

    while (!aws_linked_list_empty(&cross_thread_task_list)) {
        struct aws_linked_list_node *node = aws_linked_list_pop_front(&cross_thread_task_list);
        struct aws_channel_task *channel_task = AWS_CONTAINER_OF(node, struct aws_channel_task, node);

        if ((channel_task->wrapper_task.timestamp == 0) || (status == AWS_TASK_STATUS_CANCELED)) {
            /* Run "now" tasks, and canceled tasks, immediately */
            channel_task->task_fn(channel_task, channel_task->arg, status);
        } else {
            /* "Future" tasks are scheduled with the event-loop. */
            aws_linked_list_push_back(&channel->channel_thread_tasks.list, &channel_task->node);
            aws_event_loop_schedule_task_future(
                channel->loop, &channel_task->wrapper_task, channel_task->wrapper_task.timestamp);
        }
    }
}

void aws_channel_task_init(
    struct aws_channel_task *channel_task,
    aws_channel_task_fn *task_fn,
    void *arg,
    const char *type_tag) {
    AWS_ZERO_STRUCT(*channel_task);
    channel_task->task_fn = task_fn;
    channel_task->arg = arg;
    channel_task->type_tag = type_tag;
}

/* Common functionality for scheduling "now" and "future" tasks.
 * For "now" tasks, pass 0 for `run_at_nanos` */
static void s_register_pending_task(
    struct aws_channel *channel,
    struct aws_channel_task *channel_task,
    uint64_t run_at_nanos) {

    /* Reset every property on channel task other than user's fn & arg.*/
    aws_task_init(&channel_task->wrapper_task, s_channel_task_run, channel, channel_task->type_tag);
    channel_task->wrapper_task.timestamp = run_at_nanos;
    aws_linked_list_node_reset(&channel_task->node);

    if (aws_channel_thread_is_callers_thread(channel)) {
        AWS_LOGF_TRACE(
            AWS_LS_IO_CHANNEL,
            "id=%p: scheduling task with wrapper task id %p.",
            (void *)channel,
            (void *)&channel_task->wrapper_task);

        /* If channel is shut down, run task immediately as canceled */
        if (channel->channel_state == AWS_CHANNEL_SHUT_DOWN) {
            AWS_LOGF_DEBUG(
                AWS_LS_IO_CHANNEL,
                "id=%p: Running %s channel task immediately as canceled due to shut down channel",
                (void *)channel,
                channel_task->type_tag);
            channel_task->task_fn(channel_task, channel_task->arg, AWS_TASK_STATUS_CANCELED);
            return;
        }

        aws_linked_list_push_back(&channel->channel_thread_tasks.list, &channel_task->node);
        if (run_at_nanos == 0) {
            aws_event_loop_schedule_task_now(channel->loop, &channel_task->wrapper_task);
        } else {
            aws_event_loop_schedule_task_future(
                channel->loop, &channel_task->wrapper_task, channel_task->wrapper_task.timestamp);
        }
        return;
    }

    AWS_LOGF_TRACE(
        AWS_LS_IO_CHANNEL,
        "id=%p: scheduling task with wrapper task id %p from "
        "outside the event-loop thread.",
        (void *)channel,
        (void *)&channel_task->wrapper_task);
    /* Outside event-loop thread... */
    bool should_cancel_task = false;

    /* Begin Critical Section */
    aws_mutex_lock(&channel->cross_thread_tasks.lock);
    if (channel->cross_thread_tasks.is_channel_shut_down) {
        should_cancel_task = true; /* run task outside critical section to avoid deadlock */
    } else {
        bool list_was_empty = aws_linked_list_empty(&channel->cross_thread_tasks.list);
        aws_linked_list_push_back(&channel->cross_thread_tasks.list, &channel_task->node);

        if (list_was_empty) {
            aws_event_loop_schedule_task_now(channel->loop, &channel->cross_thread_tasks.scheduling_task);
        }
    }
    aws_mutex_unlock(&channel->cross_thread_tasks.lock);
    /* End Critical Section */

    if (should_cancel_task) {
        channel_task->task_fn(channel_task, channel_task->arg, AWS_TASK_STATUS_CANCELED);
    }
}

void aws_channel_schedule_task_now(struct aws_channel *channel, struct aws_channel_task *task) {
    s_register_pending_task(channel, task, 0);
}

void aws_channel_schedule_task_future(
    struct aws_channel *channel,
    struct aws_channel_task *task,
    uint64_t run_at_nanos) {

    s_register_pending_task(channel, task, run_at_nanos);
}

bool aws_channel_thread_is_callers_thread(struct aws_channel *channel) {
    return aws_event_loop_thread_is_callers_thread(channel->loop);
}

static void s_update_channel_slot_message_overheads(struct aws_channel *channel) {
    size_t overhead = 0;
    struct aws_channel_slot *slot_iter = channel->first;
    while (slot_iter) {
        slot_iter->upstream_message_overhead = overhead;

        if (slot_iter->handler) {
            overhead += slot_iter->handler->vtable->message_overhead(slot_iter->handler);
        }
        slot_iter = slot_iter->adj_right;
    }
}

int aws_channel_slot_set_handler(struct aws_channel_slot *slot, struct aws_channel_handler *handler) {
    slot->handler = handler;

    s_update_channel_slot_message_overheads(slot->channel);

    return aws_channel_slot_increment_read_window(slot, slot->handler->vtable->initial_window_size(handler));
}

int aws_channel_slot_remove(struct aws_channel_slot *slot) {
    if (slot->adj_right) {
        slot->adj_right->adj_left = slot->adj_left;

        if (slot == slot->channel->first) {
            slot->channel->first = slot->adj_right;
        }
    }

    if (slot->adj_left) {
        slot->adj_left->adj_right = slot->adj_right;
    }

    if (slot == slot->channel->first) {
        slot->channel->first = NULL;
    }

    s_update_channel_slot_message_overheads(slot->channel);
    s_cleanup_slot(slot);
    return AWS_OP_SUCCESS;
}

int aws_channel_slot_replace(struct aws_channel_slot *remove, struct aws_channel_slot *new_slot) {
    new_slot->adj_left = remove->adj_left;

    if (remove->adj_left) {
        remove->adj_left->adj_right = new_slot;
    }

    new_slot->adj_right = remove->adj_right;

    if (remove->adj_right) {
        remove->adj_right->adj_left = new_slot;
    }

    if (remove == remove->channel->first) {
        remove->channel->first = new_slot;
    }

    s_update_channel_slot_message_overheads(remove->channel);
    s_cleanup_slot(remove);
    return AWS_OP_SUCCESS;
}

int aws_channel_slot_insert_right(struct aws_channel_slot *slot, struct aws_channel_slot *to_add) {
    to_add->adj_right = slot->adj_right;

    if (slot->adj_right) {
        slot->adj_right->adj_left = to_add;
    }

    slot->adj_right = to_add;
    to_add->adj_left = slot;

    return AWS_OP_SUCCESS;
}

int aws_channel_slot_insert_end(struct aws_channel *channel, struct aws_channel_slot *to_add) {
    /* It's actually impossible there's not a first if the user went through the aws_channel_slot_new() function.
     * But also check that a user didn't call insert_end if it's the first slot in the channel since first would already
     * have been set. */
    if (AWS_LIKELY(channel->first && channel->first != to_add)) {
        struct aws_channel_slot *cur = channel->first;
        while (cur->adj_right) {
            cur = cur->adj_right;
        }

        return aws_channel_slot_insert_right(cur, to_add);
    }

    AWS_ASSERT(0);
    return AWS_OP_ERR;
}

int aws_channel_slot_insert_left(struct aws_channel_slot *slot, struct aws_channel_slot *to_add) {
    to_add->adj_left = slot->adj_left;

    if (slot->adj_left) {
        slot->adj_left->adj_right = to_add;
    }

    slot->adj_left = to_add;
    to_add->adj_right = slot;

    if (slot == slot->channel->first) {
        slot->channel->first = to_add;
    }

    return AWS_OP_SUCCESS;
}

int aws_channel_slot_send_message(
    struct aws_channel_slot *slot,
    struct aws_io_message *message,
    enum aws_channel_direction dir) {

    if (dir == AWS_CHANNEL_DIR_READ) {
        AWS_ASSERT(slot->adj_right);
        AWS_ASSERT(slot->adj_right->handler);

        if (slot->adj_right->window_size >= message->message_data.len) {
            AWS_LOGF_TRACE(
                AWS_LS_IO_CHANNEL,
                "id=%p: sending read message of size %llu, "
                "from slot %p to slot %p with handler %p.",
                (void *)slot->channel,
                (unsigned long long)message->message_data.len,
                (void *)slot,
                (void *)slot->adj_right,
                (void *)slot->adj_right->handler);
            slot->adj_right->window_size -= message->message_data.len;
            return aws_channel_handler_process_read_message(slot->adj_right->handler, slot->adj_right, message);
        }
        AWS_LOGF_ERROR(
            AWS_LS_IO_CHANNEL,
            "id=%p: sending message of size %llu, "
            "from slot %p to slot %p with handler %p, but this would exceed the channel's "
            "read window, this is always a programming error.",
            (void *)slot->channel,
            (unsigned long long)message->message_data.len,
            (void *)slot,
            (void *)slot->adj_right,
            (void *)slot->adj_right->handler);
        return aws_raise_error(AWS_IO_CHANNEL_READ_WOULD_EXCEED_WINDOW);
    }

    AWS_ASSERT(slot->adj_left);
    AWS_ASSERT(slot->adj_left->handler);
    AWS_LOGF_TRACE(
        AWS_LS_IO_CHANNEL,
        "id=%p: sending write message of size %llu, "
        "from slot %p to slot %p with handler %p.",
        (void *)slot->channel,
        (unsigned long long)message->message_data.len,
        (void *)slot,
        (void *)slot->adj_left,
        (void *)slot->adj_left->handler);
    return aws_channel_handler_process_write_message(slot->adj_left->handler, slot->adj_left, message);
}

int aws_channel_slot_increment_read_window(struct aws_channel_slot *slot, size_t window) {

    if (slot->channel->channel_state < AWS_CHANNEL_SHUTTING_DOWN) {
        size_t temp = slot->window_size + window;
        if (temp < slot->window_size) {
            slot->window_size = SIZE_MAX;
        } else {
            slot->window_size = temp;
        }

        if (slot->adj_left && slot->adj_left->handler) {
            AWS_LOGF_TRACE(
                AWS_LS_IO_CHANNEL,
                "id=%p: sending increment read window of size %llu, "
                "on slot %p and notifying slot %p with handler %p.",
                (void *)slot->channel,
                (unsigned long long)window,
                (void *)slot,
                (void *)slot->adj_left,
                (void *)slot->adj_left->handler);
            return aws_channel_handler_increment_read_window(slot->adj_left->handler, slot->adj_left, window);
        }
    }

    return AWS_OP_SUCCESS;
}

int aws_channel_slot_shutdown(
    struct aws_channel_slot *slot,
    enum aws_channel_direction dir,
    int err_code,
    bool free_scarce_resources_immediately) {
    AWS_ASSERT(slot->handler);
    AWS_LOGF_TRACE(
        AWS_LS_IO_CHANNEL,
        "id=%p: shutting down slot %p, with handler %p "
        "in %s direction with error code %d",
        (void *)slot->channel,
        (void *)slot,
        (void *)slot->handler,
        (dir == AWS_CHANNEL_DIR_READ) ? "read" : "write",
        err_code);
    return aws_channel_handler_shutdown(slot->handler, slot, dir, err_code, free_scarce_resources_immediately);
}

static void s_on_shutdown_completion_task(struct aws_task *task, void *arg, enum aws_task_status status) {
    (void)status;

    struct aws_shutdown_notification_task *shutdown_notify = (struct aws_shutdown_notification_task *)task;
    struct aws_channel *channel = arg;
    AWS_ASSERT(channel->channel_state == AWS_CHANNEL_SHUT_DOWN);

    /* Cancel tasks that have been scheduled with the event loop */
    while (!aws_linked_list_empty(&channel->channel_thread_tasks.list)) {
        struct aws_linked_list_node *node = aws_linked_list_front(&channel->channel_thread_tasks.list);
        struct aws_channel_task *channel_task = AWS_CONTAINER_OF(node, struct aws_channel_task, node);
        AWS_LOGF_DEBUG(
            AWS_LS_IO_CHANNEL,
            "id=%p: during shutdown, canceling task %p",
            (void *)channel,
            (void *)&channel_task->wrapper_task);
        /* The task will remove itself from the list when it's canceled */
        aws_event_loop_cancel_task(channel->loop, &channel_task->wrapper_task);
    }

    /* Cancel off-thread tasks, which haven't made it to the event-loop thread yet */
    aws_mutex_lock(&channel->cross_thread_tasks.lock);
    bool cancel_cross_thread_tasks = !aws_linked_list_empty(&channel->cross_thread_tasks.list);
    aws_mutex_unlock(&channel->cross_thread_tasks.lock);

    if (cancel_cross_thread_tasks) {
        aws_event_loop_cancel_task(channel->loop, &channel->cross_thread_tasks.scheduling_task);
    }

    AWS_ASSERT(aws_linked_list_empty(&channel->channel_thread_tasks.list));
    AWS_ASSERT(aws_linked_list_empty(&channel->cross_thread_tasks.list));

    channel->on_shutdown_completed(channel, shutdown_notify->error_code, channel->shutdown_user_data);
}

static void s_run_shutdown_write_direction(struct aws_task *task, void *arg, enum aws_task_status status) {
    (void)arg;
    (void)status;

    struct aws_shutdown_notification_task *shutdown_notify = (struct aws_shutdown_notification_task *)task;
    task->fn = NULL;
    task->arg = NULL;
    struct aws_channel_slot *slot = shutdown_notify->slot;
    aws_channel_handler_shutdown(
        slot->handler, slot, AWS_CHANNEL_DIR_WRITE, shutdown_notify->error_code, shutdown_notify->shutdown_immediately);
}

int aws_channel_slot_on_handler_shutdown_complete(
    struct aws_channel_slot *slot,
    enum aws_channel_direction dir,
    int err_code,
    bool free_scarce_resources_immediately) {

    AWS_LOGF_DEBUG(
        AWS_LS_IO_CHANNEL,
        "id=%p: handler %p shutdown in %s dir completed.",
        (void *)slot->channel,
        (void *)slot->handler,
        (dir == AWS_CHANNEL_DIR_READ) ? "read" : "write");

    if (slot->channel->channel_state == AWS_CHANNEL_SHUT_DOWN) {
        return AWS_OP_SUCCESS;
    }

    if (dir == AWS_CHANNEL_DIR_READ) {
        if (slot->adj_right && slot->adj_right->handler) {
            return aws_channel_handler_shutdown(
                slot->adj_right->handler, slot->adj_right, dir, err_code, free_scarce_resources_immediately);
        }

        /* break the shutdown sequence so we don't have handlers having to deal with their memory disappearing out from
         * under them during a shutdown process. */
        slot->channel->shutdown_notify_task.slot = slot;
        slot->channel->shutdown_notify_task.shutdown_immediately = free_scarce_resources_immediately;
        slot->channel->shutdown_notify_task.error_code = err_code;
        slot->channel->shutdown_notify_task.task.fn = s_run_shutdown_write_direction;
        slot->channel->shutdown_notify_task.task.arg = NULL;

        aws_event_loop_schedule_task_now(slot->channel->loop, &slot->channel->shutdown_notify_task.task);
        return AWS_OP_SUCCESS;
    }

    if (slot->adj_left && slot->adj_left->handler) {
        return aws_channel_handler_shutdown(
            slot->adj_left->handler, slot->adj_left, dir, err_code, free_scarce_resources_immediately);
    }

    if (slot->channel->first == slot) {
        slot->channel->channel_state = AWS_CHANNEL_SHUT_DOWN;
        aws_mutex_lock(&slot->channel->cross_thread_tasks.lock);
        slot->channel->cross_thread_tasks.is_channel_shut_down = true;
        aws_mutex_unlock(&slot->channel->cross_thread_tasks.lock);

        if (slot->channel->on_shutdown_completed) {
            slot->channel->shutdown_notify_task.task.fn = s_on_shutdown_completion_task;
            slot->channel->shutdown_notify_task.task.arg = slot->channel;
            slot->channel->shutdown_notify_task.error_code = err_code;
            aws_event_loop_schedule_task_now(slot->channel->loop, &slot->channel->shutdown_notify_task.task);
        }
    }

    return AWS_OP_SUCCESS;
}

size_t aws_channel_slot_downstream_read_window(struct aws_channel_slot *slot) {
    AWS_ASSERT(slot->adj_right);
    return slot->adj_right->window_size;
}

size_t aws_channel_slot_upstream_message_overhead(struct aws_channel_slot *slot) {
    return slot->upstream_message_overhead;
}

void aws_channel_handler_destroy(struct aws_channel_handler *handler) {
    AWS_ASSERT(handler->vtable && handler->vtable->destroy);
    handler->vtable->destroy(handler);
}

int aws_channel_handler_process_read_message(
    struct aws_channel_handler *handler,
    struct aws_channel_slot *slot,
    struct aws_io_message *message) {

    AWS_ASSERT(handler->vtable && handler->vtable->process_read_message);
    return handler->vtable->process_read_message(handler, slot, message);
}

int aws_channel_handler_process_write_message(
    struct aws_channel_handler *handler,
    struct aws_channel_slot *slot,
    struct aws_io_message *message) {

    AWS_ASSERT(handler->vtable && handler->vtable->process_write_message);
    return handler->vtable->process_write_message(handler, slot, message);
}

int aws_channel_handler_increment_read_window(
    struct aws_channel_handler *handler,
    struct aws_channel_slot *slot,
    size_t size) {

    AWS_ASSERT(handler->vtable && handler->vtable->increment_read_window);
    return handler->vtable->increment_read_window(handler, slot, size);
}

int aws_channel_handler_shutdown(
    struct aws_channel_handler *handler,
    struct aws_channel_slot *slot,
    enum aws_channel_direction dir,
    int error_code,
    bool free_scarce_resources_immediately) {

    AWS_ASSERT(handler->vtable && handler->vtable->shutdown);
    return handler->vtable->shutdown(handler, slot, dir, error_code, free_scarce_resources_immediately);
}

size_t aws_channel_handler_initial_window_size(struct aws_channel_handler *handler) {
    AWS_ASSERT(handler->vtable && handler->vtable->initial_window_size);
    return handler->vtable->initial_window_size(handler);
}

struct aws_channel_slot *aws_channel_get_first_slot(struct aws_channel *channel) {
    return channel->first;
}

<<<<<<< HEAD
static void s_reset_statistics(struct aws_channel *channel) {
    AWS_FATAL_ASSERT(aws_channel_thread_is_callers_thread(channel));

    struct aws_channel_slot *current_slot = channel->first;
    while (current_slot) {
        struct aws_channel_handler *handler = current_slot->handler;
        if (handler != NULL && handler->vtable->reset_statistics != NULL) {
            handler->vtable->reset_statistics(handler);
        }
        current_slot = current_slot->adj_right;
    }
}

static void s_channel_gather_statistics_task(struct aws_task *task, void *arg, enum aws_task_status status) {
    if (status != AWS_TASK_STATUS_RUN_READY) {
        return;
    }

    struct aws_channel *channel = arg;
    if (channel->statistics_handler == NULL) {
        return;
    }

    if (channel->channel_state == AWS_CHANNEL_SHUTTING_DOWN || channel->channel_state == AWS_CHANNEL_SHUT_DOWN) {
        return;
    }

    uint64_t now_ns = 0;
    if (aws_channel_current_clock_time(channel, &now_ns)) {
        return;
    }

    uint64_t now_ms = aws_timestamp_convert(now_ns, AWS_TIMESTAMP_NANOS, AWS_TIMESTAMP_MILLIS, NULL);

    struct aws_array_list *statistics_list = &channel->statistic_list;
    aws_array_list_clear(statistics_list);

    struct aws_channel_slot *current_slot = channel->first;
    while (current_slot) {
        struct aws_channel_handler *handler = current_slot->handler;
        if (handler != NULL && handler->vtable->gather_statistics != NULL) {
            handler->vtable->gather_statistics(handler, statistics_list);
        }
        current_slot = current_slot->adj_right;
    }

    struct aws_crt_statistics_sample_interval sample_interval = {
        .begin_time_ms = channel->statistics_interval_start_time_ms, .end_time_ms = now_ms};

    aws_crt_statistics_handler_process_statistics(
        channel->statistics_handler, &sample_interval, statistics_list, channel);

    s_reset_statistics(channel);

    uint64_t reschedule_interval_ns = aws_timestamp_convert(
        aws_crt_statistics_handler_get_report_interval_ms(channel->statistics_handler),
        AWS_TIMESTAMP_MILLIS,
        AWS_TIMESTAMP_NANOS,
        NULL);

    aws_event_loop_schedule_task_future(channel->loop, task, now_ns + reschedule_interval_ns);

    channel->statistics_interval_start_time_ms = now_ms;
}

int aws_channel_set_statistics_handler(struct aws_channel *channel, struct aws_crt_statistics_handler *handler) {
    AWS_FATAL_ASSERT(aws_channel_thread_is_callers_thread(channel));

    if (channel->statistics_handler) {
        aws_crt_statistics_handler_destroy(channel->statistics_handler);
        aws_event_loop_cancel_task(channel->loop, &channel->statistics_task);
        channel->statistics_handler = NULL;
    }

    if (handler != NULL) {
        aws_task_init(&channel->statistics_task, s_channel_gather_statistics_task, channel, "gather_statistics");

        uint64_t now_ns = 0;
        if (aws_channel_current_clock_time(channel, &now_ns)) {
            return AWS_OP_ERR;
        }

        uint64_t report_time_ns = now_ns + aws_timestamp_convert(
                                               aws_crt_statistics_handler_get_report_interval_ms(handler),
                                               AWS_TIMESTAMP_MILLIS,
                                               AWS_TIMESTAMP_NANOS,
                                               NULL);

        channel->statistics_interval_start_time_ms =
            aws_timestamp_convert(now_ns, AWS_TIMESTAMP_NANOS, AWS_TIMESTAMP_MILLIS, NULL);
        s_reset_statistics(channel);

        aws_event_loop_schedule_task_future(channel->loop, &channel->statistics_task, report_time_ns);
    }

    channel->statistics_handler = handler;

    return AWS_OP_SUCCESS;
=======
struct aws_event_loop *aws_channel_get_event_loop(struct aws_channel *channel) {
    return channel->loop;
>>>>>>> 250484cc
}<|MERGE_RESOLUTION|>--- conflicted
+++ resolved
@@ -998,7 +998,6 @@
     return channel->first;
 }
 
-<<<<<<< HEAD
 static void s_reset_statistics(struct aws_channel *channel) {
     AWS_FATAL_ASSERT(aws_channel_thread_is_callers_thread(channel));
 
@@ -1097,8 +1096,8 @@
     channel->statistics_handler = handler;
 
     return AWS_OP_SUCCESS;
-=======
+}
+
 struct aws_event_loop *aws_channel_get_event_loop(struct aws_channel *channel) {
     return channel->loop;
->>>>>>> 250484cc
 }