--- conflicted
+++ resolved
@@ -622,11 +622,10 @@
         aws_client_bootstrap_new(allocator, &c_tester.el_group, &c_tester.resolver, NULL);
     ASSERT_NOT_NULL(client_bootstrap);
 
-<<<<<<< HEAD
     struct aws_socket_channel_bootstrap_options channel_options;
     AWS_ZERO_STRUCT(channel_options);
     channel_options.bootstrap = client_bootstrap;
-    channel_options.host_name = (const char *)aws_string_bytes(host_name);
+    channel_options.host_name = aws_string_c_str(host_name);
     channel_options.port = 443;
     channel_options.socket_options = &options;
     channel_options.tls_options = &tls_client_conn_options;
@@ -635,17 +634,6 @@
     channel_options.user_data = &outgoing_args;
 
     ASSERT_SUCCESS(aws_client_bootstrap_new_socket_channel(&channel_options));
-=======
-    ASSERT_SUCCESS(aws_client_bootstrap_new_tls_socket_channel(
-        client_bootstrap,
-        aws_string_c_str(host_name),
-        443,
-        &options,
-        &tls_client_conn_options,
-        s_tls_handler_test_client_setup_callback,
-        s_tls_handler_test_client_shutdown_callback,
-        &outgoing_args));
->>>>>>> a4598208
 
     /* put this here to verify ownership semantics are correct. This should NOT cause a segfault. If it does, ya
      * done messed up. */
@@ -858,11 +846,10 @@
         aws_client_bootstrap_new(allocator, &c_tester.el_group, &c_tester.resolver, NULL);
     ASSERT_NOT_NULL(client_bootstrap);
 
-<<<<<<< HEAD
     struct aws_socket_channel_bootstrap_options channel_options;
     AWS_ZERO_STRUCT(channel_options);
     channel_options.bootstrap = client_bootstrap;
-    channel_options.host_name = (const char *)aws_string_bytes(host_name);
+    channel_options.host_name = aws_string_c_str(host_name);
     channel_options.port = 443;
     channel_options.socket_options = &options;
     channel_options.tls_options = &tls_client_conn_options;
@@ -872,17 +859,6 @@
 
     ASSERT_SUCCESS(aws_client_bootstrap_new_socket_channel(&channel_options));
 
-=======
-    ASSERT_SUCCESS(aws_client_bootstrap_new_tls_socket_channel(
-        client_bootstrap,
-        aws_string_c_str(host_name),
-        443,
-        &options,
-        &tls_client_conn_options,
-        s_tls_handler_test_client_setup_callback,
-        s_tls_handler_test_client_shutdown_callback,
-        &outgoing_args));
->>>>>>> a4598208
     /* put this here to verify ownership semantics are correct. This should NOT cause a segfault. If it does, ya
      * done messed up. */
     aws_tls_connection_options_clean_up(&tls_client_conn_options);
